--- conflicted
+++ resolved
@@ -1,18 +1,8 @@
-<<<<<<< HEAD
-use core::ptr::{self, NonNull};
-
-use crate::deviceutil::{self, map_device_register};
-use crate::io::{delay, read_reg, write_reg};
-use crate::vm::{Entry, RootPageTableType, VaMapping};
-use crate::{pagealloc, vm};
-use aarch64_cpu::asm::barrier::{ISH, dmb};
-=======
 use core::ptr::NonNull;
 
 use crate::deviceutil::{self, map_device_register};
 use crate::io::{read_reg, write_reg};
 use crate::vm;
->>>>>>> 55aabfb0
 use port::Result;
 use port::fdt::DeviceTree;
 use port::mcslock::{Lock, LockNode};
@@ -156,11 +146,6 @@
     U: Copy,
 {
     let size = size_of::<Message<T, U>>() as u32;
-<<<<<<< HEAD
-    // let req = Request::<Tag<T>> { size, code, tags: *tags };
-    // let mut msg = MessageWithTags { request: req };
-=======
->>>>>>> 55aabfb0
     let node = LockNode::new();
     MAILBOX
         .lock(&node)
@@ -176,41 +161,7 @@
                 msg
             };
 
-<<<<<<< HEAD
-            // println!(
-            //     ">>>>msgaddr: {:0x?} bufaddr: {:0x} a:{:0x?} x:{:p} xx:{:p}",
-            //     ptr::addr_of!(msg),
-            //     mb.req_buffer.start(),
-            //     a,
-            //     x,
-            //     xx
-            // );
-            let size = size_of::<Tag<T>>();
-            println!("addr:{tags:p}");
-            //memdump(unsafe { ptr::addr_of!(tags) as usize }, size, Format::Hex, SegmentSize::Size8);
-            memdump_ptr(tags, Format::Hex, SegmentSize::Size8);
-
-            //println!("tag_code0 (1): {:#x}", unsafe { msg.response.tags.tag_code0 });
             mb.request::<T, U>();
-            // mb.request(&mut msg);
-            // dmb(ISH);
-            // delay(150);
-            unsafe {
-                let reqaddr = ptr::addr_of!(msg.request);
-                let respaddr = ptr::addr_of!(msg.response);
-                // memdump(reqaddr as usize, 20, Format::Hex, SegmentSize::Size64);
-                // memdump(reqaddr as usize, 8, Format::Hex, SegmentSize::Size8);
-                // memdump(reqaddr as usize, 16, Format::Hex, SegmentSize::Size8);
-                // memdump(reqaddr as usize, 20, Format::Hex, SegmentSize::Size8);
-                // memdump(reqaddr as usize, 1, Format::Hex, SegmentSize::Size64);
-                // memdump(reqaddr as usize, 8, Format::Hex, SegmentSize::Size64);
-                // println!("req addr: {:?}", reqaddr);
-                // println!("resp addr: {:?}", respaddr);
-            }
-            // println!("tag_code0 (2): {:#x}", unsafe { msg.response.tags.tag_code0 });
-=======
-            mb.request::<T, U>();
->>>>>>> 55aabfb0
             unsafe { msg.response.tags.body }
         })
         .expect("mailbox not initialised")
